import { PoolClient } from 'pg';
import path from 'path';
import { config } from 'dotenv';
import { Client } from 'pg';
import { initializeDatabase } from '../../src/database'; // Import production initialization code
import { DatabaseConnection } from '../../src/database/connection'; // Use the main connection class
import { dropAllTables } from '../../scripts/drop-all-tables';

/**
 * Database Manager for E2E Tests
<<<<<<< HEAD
 *
 * This utility provides a standardized way to manage database connections,
 * schema, and state for end-to-end tests.
 *
=======
 * 
 * This utility provides a standardized way to manage database state for end-to-end tests.
 * It uses the same DatabaseConnection as the main application for consistency.
 * 
>>>>>>> 853e6741
 * Features:
 * - Uses the same connection pool as the application
 * - Complete database reset (drops all tables) before initialization
 * - Direct use of production schema initialization code for consistency
 */
export class DbManager {
  private static instance: DbManager;
  private dbConnection: DatabaseConnection;
  private initialized = false;
<<<<<<< HEAD

  // Database configuration from environment variables
  private config = {
    host: process.env.DB_HOST || 'localhost',
    port: parseInt(process.env.DB_PORT || '5432'),
    user: process.env.DB_USERNAME || 'postgres',
    password: process.env.DB_PASSWORD || 'postgres',
    database: process.env.DB_NAME || 'solana_trading_simulator_test',
  };

=======
  
>>>>>>> 853e6741
  /**
   * Private constructor to enforce singleton pattern
   */
  private constructor() {
    // Load environment variables if not already loaded
    config({ path: path.resolve(__dirname, '../../.env.test') });
    
    // Use the main application's database connection
    this.dbConnection = DatabaseConnection.getInstance();
  }

  /**
   * Get the singleton instance of the database manager
   */
  public static getInstance(): DbManager {
    if (!DbManager.instance) {
      DbManager.instance = new DbManager();
    }
    return DbManager.instance;
  }

  /**
   * Get the database connection for direct pool access
   */
  public getPool(): DatabaseConnection {
    return this.dbConnection;
  }

  /**
   * Ensure the test database exists by connecting to postgres and creating it if needed
   */
  private async ensureTestDatabaseExists(): Promise<void> {
    // Get database configuration from environment
    const dbConfig = {
      host: process.env.DB_HOST || 'localhost',
      port: parseInt(process.env.DB_PORT || '5432'),
      user: process.env.DB_USERNAME || 'postgres',
      password: process.env.DB_PASSWORD || 'postgres',
      database: process.env.DB_NAME || 'trading_simulator_test',
    };

    // Connect to postgres database to create our test database
    const client = new Client({
      host: dbConfig.host,
      port: dbConfig.port,
      user: dbConfig.user,
      password: dbConfig.password,
      database: 'postgres', // Connect to default postgres database
    });

    try {
      await client.connect();
      console.log(`Connected to postgres to check if database ${dbConfig.database} exists`);

      // Check if our test database exists
      const result = await client.query(`
        SELECT EXISTS(
          SELECT FROM pg_database WHERE datname = $1
        );
      `, [dbConfig.database]);

      if (!result.rows[0].exists) {
        console.log(`Test database "${dbConfig.database}" does not exist, creating it...`);
        await client.query(`CREATE DATABASE "${dbConfig.database}";`);
        console.log(`Test database "${dbConfig.database}" created successfully`);
      } else {
        console.log(`Test database "${dbConfig.database}" already exists`);
      }
    } catch (error) {
      console.error('Error ensuring test database exists:', error);
      throw error;
    } finally {
      await client.end();
    }
  }

  /**
   * Initialize the database for testing
   * - Creates a fresh database if it doesn't exist
   * - Drops all existing tables (if any)
   * - Runs the initialization script using production code
   */
  public async initialize(): Promise<void> {
    if (this.initialized) {
      console.log('Database already initialized');
      return;
    }

    console.log('Starting database initialization...');

    try {
<<<<<<< HEAD
      // Connect to postgres first to check if our database exists
      const adminPool = new Pool({
        host: this.config.host,
        port: this.config.port,
        user: this.config.user,
        password: this.config.password,
        database: 'postgres', // Connect to default database
      });

      try {
        // Check if our database exists
        const { rows } = await adminPool.query(
          `
          SELECT 1 FROM pg_database WHERE datname = $1
        `,
          [this.config.database],
        );

        // If database doesn't exist, create it
        if (rows.length === 0) {
          console.log(`Database ${this.config.database} does not exist, creating it...`);
          await adminPool.query(`CREATE DATABASE ${this.config.database}`);
          console.log(`Database ${this.config.database} created successfully`);
        } else {
          console.log(`Database ${this.config.database} already exists`);
        }
      } finally {
        // Close the admin connection
        await adminPool.end();
      }

      // Now connect to our test database
      this.pool = new Pool({
        host: this.config.host,
        port: this.config.port,
        user: this.config.user,
        password: this.config.password,
        database: this.config.database,
      });

      // Add event handlers for connection tracking
      this.pool.on('connect', () => {
        this.activeConnections++;
        console.log(`DB connection opened (Total: ${this.activeConnections})`);
      });

      this.pool.on('release', () => {
        this.activeConnections--;
        console.log(`DB connection released (Total: ${this.activeConnections})`);
      });

      // Check if we can connect to the database
      await this.pool.query('SELECT 1');
      console.log(`Connected to database: ${this.config.database}`);

=======
      // First ensure the test database exists
      await this.ensureTestDatabaseExists();
      
      // Check if we can connect to the database
      try {
        await this.dbConnection.query('SELECT 1');
        console.log(`Connected to database successfully`);
      } catch (error) {
        console.error('Error connecting to database:', error);
        throw error;
      }
      
>>>>>>> 853e6741
      // Drop all existing tables (if any) to ensure a clean slate
      console.log('Dropping all existing tables to ensure a clean schema...');
      try {
        // Use the imported dropAllTables function with confirmationRequired=false
        // so it doesn't prompt for confirmation in test environment
        await dropAllTables(false);
        console.log('All existing tables have been dropped successfully');
      } catch (error) {
        console.warn('Error dropping tables:', error);
        console.log('Continuing with initialization...');
      }

      // Use the production database initialization code directly
      // This ensures the schema is consistent with production
      console.log('[Database] Initializing database schema...');
      await initializeDatabase();

      console.log('Database schema initialized successfully');
      this.initialized = true;
    } catch (error) {
      console.error('Failed to initialize database:', error);
      throw error;
    }
  }
  
  /**
   * Execute a query using the pool
   */
  public async query(text: string, params: any[] = []): Promise<any> {
    return await this.dbConnection.query(text, params);
  }

  /**
   * Get a client from the pool for a transaction
   * Make sure to release the client when done
   */
  public async getClient(): Promise<PoolClient> {
    return await this.dbConnection.getClient();
  }

  /**
   * Execute a transaction
   */
  public async transaction<T>(callback: (client: PoolClient) => Promise<T>): Promise<T> {
    return await this.dbConnection.transaction(callback);
  }

  /**
   * Reset the database to a clean state
   * - Truncates all tables
   * - Resets sequences
   */
  public async resetDatabase(): Promise<void> {
    if (!this.initialized) {
      throw new Error('Database not initialized. Call initialize() first.');
    }
<<<<<<< HEAD

    const client = await this.pool.connect();

    try {
      // Start a transaction
      await client.query('BEGIN');

=======
    
    return await this.transaction(async (client) => {
>>>>>>> 853e6741
      // Disable foreign key constraints temporarily
      await client.query('SET CONSTRAINTS ALL DEFERRED');

      // Get all tables
      const tablesResult = await client.query(`
        SELECT tablename FROM pg_tables 
        WHERE schemaname = 'public'
      `);

      // Truncate all tables
      if (tablesResult.rows.length > 0) {
        const tables = tablesResult.rows.map((row) => `"${row.tablename}"`).join(', ');
        if (tables) {
          console.log(`Truncating tables: ${tables}`);
          await client.query(`TRUNCATE TABLE ${tables} RESTART IDENTITY CASCADE`);
        }
      }
<<<<<<< HEAD

      // Commit the transaction
      await client.query('COMMIT');

=======
      
>>>>>>> 853e6741
      console.log('Database reset complete');
    });
  }

  /**
   * Clean up the test database state but keep tables intact
   * This is usually what you want between test runs
   */
  public async cleanupTestState(): Promise<void> {
    if (!this.initialized) {
      throw new Error('Database not initialized. Call initialize() first.');
    }
<<<<<<< HEAD

    const client = await this.pool.connect();

    try {
=======
    
    return await this.transaction(async (client) => {
>>>>>>> 853e6741
      // Disable foreign key constraints temporarily
      await client.query('SET session_replication_role = replica');

      // Truncate specific tables that might contain test data
      await client.query('TRUNCATE teams CASCADE');
      await client.query('TRUNCATE balances CASCADE');
      await client.query('TRUNCATE trades CASCADE');
      await client.query('TRUNCATE competitions CASCADE');
      await client.query('TRUNCATE prices CASCADE');

      // Re-enable foreign key constraints
      await client.query('SET session_replication_role = DEFAULT');

      console.log('Test state cleaned up');
    });
  }

  /**
   * Close the database connection
   * This does nothing since we're using the shared connection
   * that should stay alive for the application.
   */
  public async close(): Promise<void> {
<<<<<<< HEAD
    if (this.pool) {
      // Log info about possible connection leaks
      if (this.activeConnections > 0) {
        console.warn(`⚠️ Closing database with ${this.activeConnections} active connections`);
      }

      // Close the pool
      await this.pool.end();
      this.pool = null;
      this.initialized = false;
      this.activeConnections = 0;
      console.log('Database connection closed');
    }
=======
    // We don't actually close the connection pool since it's shared
    // with the main application. The app should handle closing it.
    this.initialized = false;
    console.log('Database manager reset (connection maintained for app use)');
>>>>>>> 853e6741
  }
}

// Export a singleton instance for easy access
export const dbManager = DbManager.getInstance();

// Export helper functions for backward compatibility
export async function initializeDb(): Promise<void> {
  return dbManager.initialize();
}

export function getPool(): any {
  // This is maintained for API compatibility, but now returns 
  // the DatabaseConnection instance instead of a raw Pool
  return DatabaseConnection.getInstance();
}

export async function closeDb(): Promise<void> {
  return dbManager.close();
}

export async function resetDb(): Promise<void> {
  return dbManager.resetDatabase();
}

export async function cleanupTestState(): Promise<void> {
  return dbManager.cleanupTestState();
}<|MERGE_RESOLUTION|>--- conflicted
+++ resolved
@@ -8,17 +8,10 @@
 
 /**
  * Database Manager for E2E Tests
-<<<<<<< HEAD
  *
- * This utility provides a standardized way to manage database connections,
- * schema, and state for end-to-end tests.
- *
-=======
- * 
  * This utility provides a standardized way to manage database state for end-to-end tests.
  * It uses the same DatabaseConnection as the main application for consistency.
- * 
->>>>>>> 853e6741
+ *
  * Features:
  * - Uses the same connection pool as the application
  * - Complete database reset (drops all tables) before initialization
@@ -28,27 +21,14 @@
   private static instance: DbManager;
   private dbConnection: DatabaseConnection;
   private initialized = false;
-<<<<<<< HEAD
-
-  // Database configuration from environment variables
-  private config = {
-    host: process.env.DB_HOST || 'localhost',
-    port: parseInt(process.env.DB_PORT || '5432'),
-    user: process.env.DB_USERNAME || 'postgres',
-    password: process.env.DB_PASSWORD || 'postgres',
-    database: process.env.DB_NAME || 'solana_trading_simulator_test',
-  };
-
-=======
-  
->>>>>>> 853e6741
+
   /**
    * Private constructor to enforce singleton pattern
    */
   private constructor() {
     // Load environment variables if not already loaded
     config({ path: path.resolve(__dirname, '../../.env.test') });
-    
+
     // Use the main application's database connection
     this.dbConnection = DatabaseConnection.getInstance();
   }
@@ -97,11 +77,14 @@
       console.log(`Connected to postgres to check if database ${dbConfig.database} exists`);
 
       // Check if our test database exists
-      const result = await client.query(`
+      const result = await client.query(
+        `
         SELECT EXISTS(
           SELECT FROM pg_database WHERE datname = $1
         );
-      `, [dbConfig.database]);
+      `,
+        [dbConfig.database],
+      );
 
       if (!result.rows[0].exists) {
         console.log(`Test database "${dbConfig.database}" does not exist, creating it...`);
@@ -133,66 +116,9 @@
     console.log('Starting database initialization...');
 
     try {
-<<<<<<< HEAD
-      // Connect to postgres first to check if our database exists
-      const adminPool = new Pool({
-        host: this.config.host,
-        port: this.config.port,
-        user: this.config.user,
-        password: this.config.password,
-        database: 'postgres', // Connect to default database
-      });
-
-      try {
-        // Check if our database exists
-        const { rows } = await adminPool.query(
-          `
-          SELECT 1 FROM pg_database WHERE datname = $1
-        `,
-          [this.config.database],
-        );
-
-        // If database doesn't exist, create it
-        if (rows.length === 0) {
-          console.log(`Database ${this.config.database} does not exist, creating it...`);
-          await adminPool.query(`CREATE DATABASE ${this.config.database}`);
-          console.log(`Database ${this.config.database} created successfully`);
-        } else {
-          console.log(`Database ${this.config.database} already exists`);
-        }
-      } finally {
-        // Close the admin connection
-        await adminPool.end();
-      }
-
-      // Now connect to our test database
-      this.pool = new Pool({
-        host: this.config.host,
-        port: this.config.port,
-        user: this.config.user,
-        password: this.config.password,
-        database: this.config.database,
-      });
-
-      // Add event handlers for connection tracking
-      this.pool.on('connect', () => {
-        this.activeConnections++;
-        console.log(`DB connection opened (Total: ${this.activeConnections})`);
-      });
-
-      this.pool.on('release', () => {
-        this.activeConnections--;
-        console.log(`DB connection released (Total: ${this.activeConnections})`);
-      });
-
-      // Check if we can connect to the database
-      await this.pool.query('SELECT 1');
-      console.log(`Connected to database: ${this.config.database}`);
-
-=======
       // First ensure the test database exists
       await this.ensureTestDatabaseExists();
-      
+
       // Check if we can connect to the database
       try {
         await this.dbConnection.query('SELECT 1');
@@ -201,8 +127,7 @@
         console.error('Error connecting to database:', error);
         throw error;
       }
-      
->>>>>>> 853e6741
+
       // Drop all existing tables (if any) to ensure a clean slate
       console.log('Dropping all existing tables to ensure a clean schema...');
       try {
@@ -227,7 +152,7 @@
       throw error;
     }
   }
-  
+
   /**
    * Execute a query using the pool
    */
@@ -259,18 +184,8 @@
     if (!this.initialized) {
       throw new Error('Database not initialized. Call initialize() first.');
     }
-<<<<<<< HEAD
-
-    const client = await this.pool.connect();
-
-    try {
-      // Start a transaction
-      await client.query('BEGIN');
-
-=======
-    
+
     return await this.transaction(async (client) => {
->>>>>>> 853e6741
       // Disable foreign key constraints temporarily
       await client.query('SET CONSTRAINTS ALL DEFERRED');
 
@@ -288,14 +203,7 @@
           await client.query(`TRUNCATE TABLE ${tables} RESTART IDENTITY CASCADE`);
         }
       }
-<<<<<<< HEAD
-
-      // Commit the transaction
-      await client.query('COMMIT');
-
-=======
-      
->>>>>>> 853e6741
+
       console.log('Database reset complete');
     });
   }
@@ -308,15 +216,8 @@
     if (!this.initialized) {
       throw new Error('Database not initialized. Call initialize() first.');
     }
-<<<<<<< HEAD
-
-    const client = await this.pool.connect();
-
-    try {
-=======
-    
+
     return await this.transaction(async (client) => {
->>>>>>> 853e6741
       // Disable foreign key constraints temporarily
       await client.query('SET session_replication_role = replica');
 
@@ -340,26 +241,10 @@
    * that should stay alive for the application.
    */
   public async close(): Promise<void> {
-<<<<<<< HEAD
-    if (this.pool) {
-      // Log info about possible connection leaks
-      if (this.activeConnections > 0) {
-        console.warn(`⚠️ Closing database with ${this.activeConnections} active connections`);
-      }
-
-      // Close the pool
-      await this.pool.end();
-      this.pool = null;
-      this.initialized = false;
-      this.activeConnections = 0;
-      console.log('Database connection closed');
-    }
-=======
     // We don't actually close the connection pool since it's shared
     // with the main application. The app should handle closing it.
     this.initialized = false;
     console.log('Database manager reset (connection maintained for app use)');
->>>>>>> 853e6741
   }
 }
 
@@ -372,7 +257,7 @@
 }
 
 export function getPool(): any {
-  // This is maintained for API compatibility, but now returns 
+  // This is maintained for API compatibility, but now returns
   // the DatabaseConnection instance instead of a raw Pool
   return DatabaseConnection.getInstance();
 }
