--- conflicted
+++ resolved
@@ -1,4 +1,4 @@
-import { Pool, PoolClient } from 'pg';
+import { Pool, PoolClient, QueryResult, QueryResultRow } from 'pg';
 import { config } from '../config';
 import fs from 'fs';
 
@@ -17,7 +17,7 @@
       if (!config.database.ssl) {
         return { ssl: undefined };
       }
-      
+
       // If a custom CA certificate path is provided, use it
       // This allows using self-signed certs while maintaining validation
       const caPath = process.env.DB_CA_CERT_PATH;
@@ -25,32 +25,21 @@
         return {
           ssl: {
             ca: fs.readFileSync(caPath).toString(),
-            rejectUnauthorized: true
-          }
+            rejectUnauthorized: true,
+          },
         };
       }
-      
+
       // Default secure SSL configuration (for all environments)
       return { ssl: true };
     })();
 
     // Check if a connection URL is provided
     if (config.database.url) {
-<<<<<<< HEAD
-      // Check if this is a Render database (always requires SSL)
-      const isRenderDb = config.database.url.includes('render.com');
-
       // Use connection URL which includes all connection parameters
       this.pool = new Pool({
         connectionString: config.database.url,
-        // Use secure SSL configuration with certificate validation
-        ssl: isRenderDb || config.database.ssl ? true : undefined,
-=======
-      // Use connection URL which includes all connection parameters
-      this.pool = new Pool({
-        connectionString: config.database.url,
-        ...sslConfig
->>>>>>> 853e6741
+        ...sslConfig,
       });
 
       console.log('[DatabaseConnection] Connected to PostgreSQL using connection URL');
@@ -101,9 +90,12 @@
    * @param text Query text
    * @param params Query parameters
    */
-  public async query(text: string, params: any[] = []): Promise<any> {
+  public async query<T extends QueryResultRow = Record<string, unknown>>(
+    text: string,
+    params: unknown[] = [],
+  ): Promise<QueryResult<T>> {
     try {
-      const res = await this.pool.query(text, params);
+      const res = await this.pool.query<T>(text, params);
       return res;
     } catch (err) {
       console.error(`[DatabaseConnection] Error executing query: ${text}`, err);
