# Multi-Chain Trading Simulator

A robust server application for hosting simulated blockchain trading competitions where teams can practice trading across multiple chains without risking real assets.

## Project Overview

The Multi-Chain Trading Simulator is a standalone server designed to host trading competitions across multiple blockchains (Ethereum, Polygon, Base, Solana, and more) using simulated balances. Teams can connect via unique API keys, execute trades, track their portfolio performance, and compete against other teams.

### Key Features

- Multi-chain support for both EVM chains (Ethereum, Polygon, Base, etc.) and SVM chains (Solana)
- Team registration with secure API key authentication
- Real-time token price tracking from DexScreener API with support for all major chains (Ethereum, Polygon, Base, Solana, and more)
- Simulated trading with realistic slippage and market conditions
- Balance and portfolio management across multiple chains
- Competition management with leaderboards
- Comprehensive API for trading and account management
- Rate limiting and security features
- Chain Override Feature - Specify the exact chain for EVM tokens to reduce API response times from seconds to milliseconds
- Cross-Chain Trading Controls - Configure whether trades between different chains are allowed or restricted
- Leaderboard Access Control - Configure whether participants can access the leaderboard or if it's restricted to administrators only

## Current Development Status

The application follows an MVC (Model-View-Controller) architecture with a robust service layer. Here's the current development status:

- ✅ Core architecture and project structure implementation
- ✅ Database persistence layer with PostgreSQL
- ✅ Repository pattern for data access
- ✅ Service layer for business logic
- ✅ Controller layer for handling API requests
- ✅ Authentication middleware with API key validation
- ✅ Rate limiting middleware
- ✅ Route definitions for all API endpoints
- ✅ Price tracking service with multiple providers and chain support
- ✅ Balance management service with multi-chain capabilities
- ✅ Trade simulation engine
- ✅ Competition management service
- ✅ Chain override feature for high-performance price lookups
- ✅ Portfolio snapshots with configurable intervals and price freshness optimization
- ✅ Multiple price providers (DexScreener, Noves, Jupiter, Raydium, Serum)
- ✅ Testing (Complete - E2E testing comprehensive)
- ✅ Documentation
- ⏳ Integration with front-end (planned)

## Technical Architecture

The application uses a layered architecture:

```
┌─────────────────┐
│   Controllers   │ ◄── HTTP Request/Response handling
└────────┬────────┘
         │
         ▼
┌─────────────────┐
│   Middleware    │ ◄── Request processing, auth, rate limiting
└────────┬────────┘
         │
         ▼
┌─────────────────┐
│    Services     │ ◄── Business logic implementation
└────────┬────────┘
         │
         ▼
┌─────────────────┐
│  Repositories   │ ◄── Data access layer
└────────┬────────┘
         │
         ▼
┌─────────────────┐
│    Database     │ ◄── PostgreSQL persistence
└─────────────────┘
```

### Key Components

- **Services**: Core business logic implementation

  - `PriceTracker`: Multi-source price data fetching with chain detection
  - `MultiChainProvider`: Aggregates price data for all chains
  - `DexScreenerProvider`: EVM and SVM chain price data via DexScreener API
  - `NovesProvider`: Advanced EVM chain price data (disabled)
  - `RaydiumProvider`: Solana token price data from Raydium (disabled)
  - `SerumProvider`: Solana token price data from Serum markets (disabled)
  - `JupiterProvider`: Solana token price data from Jupiter API (disabled)
  - `SolanaProvider`: Basic SOL token information (disabled)
  - `BalanceManager`: Team balance tracking across multiple chains
  - `TradeSimulator`: Trade execution and processing with chain-specific logic
  - `CompetitionManager`: Competition lifecycle management
  - `TeamManager`: Team registration and authentication
  - `SchedulerService`: Portfolio snapshot scheduling and background tasks

- **Middleware**: Request processing and security

  - `AuthMiddleware`: API key validation for team endpoints
  - `AdminAuthMiddleware`: API key-based admin authentication
  - `RateLimiterMiddleware`: Request throttling and protection
  - `ErrorHandler`: Consistent error response formatting

- **Controllers**: API endpoint handlers

  - `AccountController`: Balance and portfolio information
  - `AdminController`: Admin operations for competition management
  - `CompetitionController`: Competition status and leaderboards
  - `PriceController`: Price information access
  - `TradeController`: Trade execution and quotes
  - `DocsController`: API documentation endpoints
  - `HealthController`: Health check endpoints

- **Repositories**: Data access layer
  - `TeamRepository`: Team data management
  - `BalanceRepository`: Balance record management
  - `TradeRepository`: Trade history management
  - `CompetitionRepository`: Competition data management
  - `PriceRepository`: Price history storage with chain information

## Technology Stack

- **Backend**: Node.js with TypeScript and Express
- **Database**: PostgreSQL
- **Caching**: In-memory caching with future Redis integration planned
- **API Security**: Bearer token authentication for API requests
- **Rate Limiting**: Tiered rate limits based on endpoint sensitivity
- **Price Data**: Integration with DexScreener API for multi-chain price data

## Getting Started

### Prerequisites

- Node.js (v16+)
- PostgreSQL (v13+)
- npm or yarn

### Installation

1. Clone the repository:

   ```
   git clone https://github.com/recallnet/trade-sim
   cd trade-sim
   ```

2. Install dependencies:

   ```
   npm install
   ```

3. Set up your environment configuration:

   ```
   cp .env.example .env
   ```

   Open the `.env` file in your editor and configure the following:

   - Database connection details
   - Initial token balances for different chains
   - Cross-chain trading settings (enabled/disabled)
   - EVM chains to support
   - Price tracking and portfolio snapshot intervals

   This step is critical as it determines how your trading simulator will be configured.

4. Run the automated setup:

   ```
   npm run setup:all
   ```

   This command will:

   - Generate secure random values for security secrets (ROOT_ENCRYPTION_KEY)
   - Initialize the database schema with all necessary tables
   - Build the application
   - Start a temporary server
   - Set up the admin account (with interactive prompts)
   - Provide final instructions

   Alternatively, you can run the steps separately if you need more control:

   ```
   npm run generate:secrets  # Generate security secrets
   npm run db:init           # Initialize the database with full schema
   npm run build             # Build the application
   npm run start             # Start the server
   npm run setup:admin       # Set up the admin account (in a separate terminal)
   ```

5. Start the development server:
   ```
   npm run dev
   ```

The server will be available at http://localhost:3000 by default.

## Admin Setup Guide

As the administrator of this application, you'll need to properly configure the system before teams can use it. This guide covers how to set up the system quickly and efficiently.

### Quick Setup (Recommended)

For a seamless setup experience, we've created a single command that handles everything for you. First, make sure you have PostgreSQL installed and running. For example, with Homebrew on macOS:

```bash
brew install postgresql
brew services start postgresql
```

Then, copy the example environment file and configure it:

```bash
cp .env.example .env
# Edit the .env file to configure your environment settings
```

After configuring your environment, run the setup command:

```bash
npm run setup:all
```

This command will:

1. Generate all required security secrets
2. Initialize the database
3. Build the application
4. Start the server temporarily
5. Set up the admin account (with a prompt for credentials)
6. Provide final instructions

This is the easiest way to get the system up and running with minimal effort.

**Alternatively, you can manually run the setup step-by-step - instructions included at the bottom of this document**

#### Team Management

When registering a team or creating a competition, the server **does not** need to be running.

- **Register a new team**:

  ```
  npm run register:team
  ```

  This script will:

  - Prompt for team name, email, and contact person
  - Require a wallet address (0x format)
  - Generate a secure API key
  - Register the team in the system
  - Display the credentials (keep this API key secure)

- **Edit a team**:

  ```
  npm run edit:team
  ```

  This script allows you to update existing team information:

  - Find a team by email
  - Set or update the team's wallet address
  - Add bucket addresses to the team's bucket collection
  - Supports both interactive mode and command-line arguments
  - Validates addresses to ensure proper format (0x followed by 40 hex characters)

- **List all teams**:

  ```
  npm run list:teams
  ```

  This script will display detailed information about all registered teams, including:

  - Team ID
  - Team name
  - Contact information
  - API Key
  - Creation date

- **Delete a team**:

  ```
  npm run delete:team
  ```

  This script will:

  - Display a list of all registered teams
  - Prompt for the team ID to delete
  - Confirm the deletion
  - Remove the team from the system

#### Competition Management

- **Setup a competition**:

  ```
  npm run setup:competition
  ```

  This script provides an interactive way to create and start a new trading competition:

  - Checks if there's already an active competition and offers to end it
  - Prompts for competition name and description
  - Displays all available teams with detailed information
  - Allows selecting teams to participate using simple number selection (e.g., "1,3,5-7") or "all"
  - Confirms the selection and starts the competition
  - Shows detailed competition information

- **Check competition status**:

  ```
  npm run comp:status
  ```

  This script displays comprehensive information about the active competition:

  - Competition details (name, description, duration)
  - List of participating teams
  - Current leaderboard with portfolio values and performance metrics
  - Performance statistics (highest/lowest/average values)
  - If no active competition exists, shows information about past competitions

- **End a competition**:

  ```
  npm run end:competition
  ```

  This script helps end the currently active competition:

  - Displays active competition details
  - Shows the current standings
  - Confirms before ending the competition
  - Presents final results with rankings and performance metrics
  - Uses emoji medals (🥇, 🥈, 🥉) to highlight top performers

These utilities make it easy to manage the entire competition lifecycle from the command line without requiring direct database access.

### Starting the Server

After completing the setup, start the server with:

```bash
npm run start
```

For development with hot reloading:

```bash
npm run dev
```

The server will be available at http://localhost:3000 by default.

## Security

All protected API endpoints require an API Key in the Authorization header:

```
Authorization: Bearer your-api-key
```

### API Authentication

For enhanced security, the API implements:

- Bearer token authentication with unique API keys for each team
- API keys in the format `[hexstring]_[hexstring]`
- Admin-specific API keys for administrative operations
- Encrypted storage of API keys using AES-256-CBC encryption

This approach ensures:

1. All API requests are properly authenticated
2. Each team has its own unique API key
3. API keys are never stored in plaintext in the database
4. Even if database contents are exposed, the API keys remain protected by the root encryption key

The encryption uses:

- AES-256-CBC encryption algorithm
- A unique initialization vector (IV) for each encrypted key
- A root encryption key from environment variables (`ROOT_ENCRYPTION_KEY`)

For production deployments, it's recommended to:

- Use a hardware security module (HSM) or key management service (KMS) for the root encryption key
- Rotate the root encryption key periodically
- Implement proper key management procedures

## API Documentation

For teams participating in trading competitions, we provide comprehensive API documentation and code examples to help you get started quickly.

### Documentation Resources

- **[API Documentation](docs/API.md)**: Auto-generated OpenAPI endpoint and signature/authentication spec in markdown format, created using `widdershins`.
- **[OpenAPI JSON](docs/openapi.json)**: Auto-generated OpenAPI spec in JSON format.
- **[API Examples](docs/examples/)**: TypeScript code examples demonstrating how to interact with the API.

You can regenerate the documentation at any time using the built-in scripts:

```bash
# Generate both OpenAPI JSON and Markdown documentation
npm run generate-docs

# Generate only OpenAPI specification
npm run generate-openapi

# Generate only Markdown from existing OpenAPI spec
npm run generate-markdown
```

### Authentication

All API requests require Bearer token authentication with the following header:

- `Authorization`: Bearer your-api-key
- `Content-Type`: `application/json`

For details and examples in TypeScript, see the [API Documentation](docs/API_DOCUMENTATION.md).

### Example Client

We provide a [TypeScript client class](docs/examples/api-client.ts) that handles authentication and requests for you. Usage example:

```typescript
import { TradingSimulatorClient, BlockchainType, SpecificChain } from './api-client';

// Create client with your API key
const client = new TradingSimulatorClient('your-api-key');

// Get account balances
const balances = await client.getBalances();
console.log('Balances:', balances);

// Get current price of SOL on Solana
const solPrice = await client.getPrice('So11111111111111111111111111111111111111112');
console.log('SOL Price:', solPrice);

// Get current price of WETH on Ethereum (WITHOUT chain override - slower)
const ethPrice = await client.getPrice('0xC02aaA39b223FE8D0A0e5C4F27eAD9083C756Cc2');
console.log('ETH Price:', ethPrice);

// Get current price of LINK on Ethereum (WITH chain override - faster)
const linkPrice = await client.getPrice(
  '0x514910771af9ca656af840dff83e8264ecf986ca', // LINK token
  BlockchainType.EVM, // Blockchain type
  SpecificChain.ETH, // Specific chain (Ethereum)
);
console.log('LINK Price (with chain override):', linkPrice);
console.log('Response time: ~50-100ms (vs 1-3 seconds without override)');

// Get current price of ARB on Arbitrum (WITH chain override - faster)
const arbPrice = await client.getPrice(
  '0x912CE59144191C1204E64559FE8253a0e49E6548', // ARB token
  BlockchainType.EVM,
  SpecificChain.ARBITRUM, // Specific chain (Arbitrum)
);
console.log('ARB Price (with chain override):', arbPrice);
```

## Chain Override Feature

The chain override feature significantly improves API response times when fetching token prices on EVM chains. This is the **recommended way** to use the API for price checking:

### What is Chain Override?

For EVM tokens, the system needs to determine which specific chain a token exists on (e.g., Ethereum, Polygon, Base). By default, this requires checking multiple chains sequentially, which can take 1-3 seconds.

With chain override, you can specify the exact chain for a token, resulting in:

- **Without chain override**: 1-3 seconds response time (checking multiple chains)
- **With chain override**: 50-100ms response time (direct API call to specified chain)

### How to Use Chain Override

When making API requests for token prices, include the `specificChain` parameter:

```
GET /api/price?token=0x514910771af9ca656af840dff83e8264ecf986ca&specificChain=eth
```

Or, when using our TypeScript client:

```typescript
// Get price for Chainlink (LINK) token WITH chain override
const linkPrice = await client.getPrice(
  '0x514910771af9ca656af840dff83e8264ecf986ca', // LINK token
  BlockchainType.EVM, // Blockchain type
  SpecificChain.ETH, // Specific chain (Ethereum)
);
```

### Supported Chains

The following chains can be specified:

- `eth` - Ethereum Mainnet
- `polygon` - Polygon Network
- `bsc` - Binance Smart Chain
- `arbitrum` - Arbitrum One
- `base` - Base
- `optimism` - Optimism
- `avalanche` - Avalanche C-Chain
- `linea` - Linea
- `svm` - Solana (for SVM tokens)

### Best Practice

For optimal performance, maintain a mapping of tokens to their specific chains in your application:

```typescript
const TOKEN_CHAINS = {
  // EVM tokens with their specific chains
  '0xC02aaA39b223FE8D0A0e5C4F27eAD9083C756Cc2': 'eth', // WETH on Ethereum
  '0x514910771af9ca656af840dff83e8264ecf986ca': 'eth', // LINK on Ethereum
  '0x912CE59144191C1204E64559FE8253a0e49E6548': 'arbitrum', // ARB on Arbitrum
  '0x532f27101965dd16442E59d40670FaF5eBB142E4': 'base', // TOSHI on Base
};
```

### Environment Variables Reference

Below is a comprehensive list of all environment variables available in `.env.example` that can be configured in your `.env` file. This reference indicates whether each variable is required or optional, its default value (if any), and a description of its purpose.

### Database Configuration

<<<<<<< HEAD
| Variable       | Required           | Default                    | Description                                                                                             |
| -------------- | ------------------ | -------------------------- | ------------------------------------------------------------------------------------------------------- |
| `POSTGRES_URL` | Optional           | None                       | PostgreSQL connection string in the format `postgresql://username:password@host:port/database?ssl=true` |
| `DB_HOST`      | Required if no URL | `localhost`                | Database host when not using `POSTGRES_URL`                                                             |
| `DB_PORT`      | Optional           | `5432`                     | Database port when not using `POSTGRES_URL`                                                             |
| `DB_USERNAME`  | Required if no URL | `postgres`                 | Database username when not using `POSTGRES_URL`                                                         |
| `DB_PASSWORD`  | Required if no URL | `postgres`                 | Database password when not using `POSTGRES_URL`                                                         |
| `DB_NAME`      | Required if no URL | `solana_trading_simulator` | Database name when not using `POSTGRES_URL`                                                             |
| `DB_SSL`       | Optional           | `false`                    | Enable SSL for database connection (`true` or `false`)                                                  |
=======
| Variable | Required | Default | Description |
|----------|----------|---------|-------------|
| `POSTGRES_URL` | Optional | None | PostgreSQL connection string in the format `postgresql://username:password@host:port/database?ssl=true` |
| `DB_HOST` | Required if no URL | `localhost` | Database host when not using `POSTGRES_URL` |
| `DB_PORT` | Optional | `5432` | Database port when not using `POSTGRES_URL` |
| `DB_USERNAME` | Required if no URL | `postgres` | Database username when not using `POSTGRES_URL` |
| `DB_PASSWORD` | Required if no URL | `postgres` | Database password when not using `POSTGRES_URL` |
| `DB_NAME` | Required if no URL | `solana_trading_simulator` | Database name when not using `POSTGRES_URL` |
| `DB_SSL` | Optional | `false` | Enable SSL for database connection (`true` or `false`) |
| `DB_CA_CERT_PATH` | Optional | None | Path to CA certificate for SSL database connection (e.g., `./certs/ca-certificate.crt`) |
>>>>>>> 853e6741

### Security Settings

| Variable              | Required | Default        | Description                                       |
| --------------------- | -------- | -------------- | ------------------------------------------------- |
| `ROOT_ENCRYPTION_KEY` | Optional | Auto-generated | Root key for API key encryption                   |
| `ADMIN_API_KEY`       | Optional | Auto-generated | Default admin API key if not created during setup |

### Server Configuration

| Variable                  | Required | Default       | Description                                               |
| ------------------------- | -------- | ------------- | --------------------------------------------------------- |
| `PORT`                    | Optional | `3000`        | Server port number                                        |
| `NODE_ENV`                | Optional | `development` | Environment mode (`development`, `production`, or `test`) |
| `ENABLE_CORS`             | Optional | `true`        | Enable Cross-Origin Resource Sharing                      |
| `MAX_PAYLOAD_SIZE`        | Optional | `1mb`         | Maximum request body size                                 |
| `RATE_LIMIT_WINDOW_MS`    | Optional | `60000`       | Rate limiting window in milliseconds                      |
| `RATE_LIMIT_MAX_REQUESTS` | Optional | `100`         | Maximum requests per rate limit window                    |

### Chain Configuration

| Variable                    | Required | Default                                                  | Description                                                  |
| --------------------------- | -------- | -------------------------------------------------------- | ------------------------------------------------------------ |
| `EVM_CHAINS`                | Optional | `eth,polygon,bsc,arbitrum,base,optimism,avalanche,linea` | Comma-separated list of supported EVM chains                 |
| `ALLOW_CROSS_CHAIN_TRADING` | Optional | `false`                                                  | Enable trading between different chains                      |
| `MAX_TRADE_PERCENTAGE`      | Optional | `25`                                                     | Maximum trade size as percentage of portfolio value          |
| `EVM_CHAIN_PRIORITY`        | Optional | `eth,polygon,base,arbitrum`                              | Chain priority for price lookups (first chain checked first) |
| `ALLOW_MOCK_PRICE_HISTORY`  | Optional | `true` in dev, `false` in prod                           | Allow generation of mock price history data                  |

### Competition Settings

| Variable | Required | Default | Description |
|----------|----------|---------|-------------|
| `DISABLE_PARTICIPANT_LEADERBOARD_ACCESS` | Optional | `false` | When set to `true`, only admins can view the leaderboard while participants are blocked from access |

### Initial Token Balances

| Variable                       | Required | Default | Description                      |
| ------------------------------ | -------- | ------- | -------------------------------- |
| **Chain-Specific Balances**    |
| `INITIAL_SVM_SOL_BALANCE`      | Optional | `0`     | Initial SOL balance on Solana    |
| `INITIAL_SVM_USDC_BALANCE`     | Optional | `0`     | Initial USDC balance on Solana   |
| `INITIAL_SVM_USDT_BALANCE`     | Optional | `0`     | Initial USDT balance on Solana   |
| `INITIAL_ETH_ETH_BALANCE`      | Optional | `0`     | Initial ETH balance on Ethereum  |
| `INITIAL_ETH_USDC_BALANCE`     | Optional | `0`     | Initial USDC balance on Ethereum |
| `INITIAL_POLYGON_ETH_BALANCE`  | Optional | `0`     | Initial ETH balance on Polygon   |
| `INITIAL_POLYGON_USDC_BALANCE` | Optional | `0`     | Initial USDC balance on Polygon  |
| `INITIAL_BASE_ETH_BALANCE`     | Optional | `0`     | Initial ETH balance on Base      |
| `INITIAL_BASE_USDC_BALANCE`    | Optional | `0`     | Initial USDC balance on Base     |

### Portfolio & Price Tracking

| Variable                         | Required | Default               | Description                                  |
| -------------------------------- | -------- | --------------------- | -------------------------------------------- |
| `PORTFOLIO_SNAPSHOT_INTERVAL_MS` | Optional | `120000` (2 minutes)  | Interval for taking portfolio snapshots      |
| `PORTFOLIO_PRICE_FRESHNESS_MS`   | Optional | `600000` (10 minutes) | Maximum age of price data before refreshing  |
| `PRICE_CACHE_MS`                 | Optional | `60000` (1 minute)    | Duration to cache price data in memory       |
| `PRICE_BACKFILL_DAYS`            | Optional | `7`                   | Number of days to backfill for price history |
| `PRICE_HISTORY_INTERVAL_MINUTES` | Optional | `30`                  | Interval between price history data points   |

### External API Integration

| Variable                          | Required | Default                 | Description                                             |
| --------------------------------- | -------- | ----------------------- | ------------------------------------------------------- |
| `DEXSCREENER_API_URL`             | Optional | Default DexScreener URL | DexScreener API endpoint                                |
| `NOVES_API_URL`                   | Optional | Default Noves URL       | Noves API endpoint                                      |
| `JUPITER_API_URL`                 | Optional | Default Jupiter URL     | Jupiter API endpoint                                    |
| `EXTERNAL_API_TIMEOUT_MS`         | Optional | `5000` (5 seconds)      | Timeout for external API requests                       |
| `FALLBACK_TO_SECONDARY_PROVIDERS` | Optional | `true`                  | Fall back to secondary price providers if primary fails |

### Performance Tuning

| Variable                     | Required | Default            | Description                              |
| ---------------------------- | -------- | ------------------ | ---------------------------------------- |
| `MAX_CONCURRENT_REQUESTS`    | Optional | `10`               | Maximum concurrent external API requests |
| `ENABLE_QUERY_LOGGING`       | Optional | `false`            | Enable database query logging            |
| `ENABLE_PERFORMANCE_METRICS` | Optional | `true`             | Enable performance metrics collection    |
| `CHAIN_DETECTION_TIMEOUT_MS` | Optional | `3000` (3 seconds) | Timeout for chain detection              |

### Hierarchy & Precedence

The system follows specific rules for resolving settings when multiple related variables exist:

1. **Initial Balances**: Uses the most specific setting available:

   - Chain-specific balances (e.g., `INITIAL_ETH_USDC_BALANCE`)
   - Zero (default)

2. **Database Connection**: Uses the most comprehensive setting available:

   - `POSTGRES_URL` connection string
   - Individual parameters (`DB_HOST`, `DB_PORT`, etc.)
   - SSL configuration (`DB_SSL`)

3. **Security Settings**: Automatically generated if not provided, but can be explicitly set for production environments.

### Testing Configuration

For end-to-end testing, configure the `.env.test` file with appropriate values. The test suite requires sufficient token balances to execute trade-related tests successfully.

## Next Steps

The following features are planned for upcoming development:

1. Add support for more EVM chains (zkSync, Scroll, Mantle, etc.)
2. Complete comprehensive test suite, particularly adding more unit tests
3. Enhance error handling and logging with structured logging format
4. Add more advanced analytics for team performance monitoring
5. Integrate with a front-end application for visualization
6. Add user notifications for significant events
7. Implement Redis for improved caching and performance
8. Enhance documentation with OpenAPI/Swagger integration
9. Add support for custom trading fee structures

## Contributing

Contributions are welcome! Please feel free to submit a Pull Request.

## License

This project is licensed under the MIT License - see the LICENSE file for details.

## Testing

The project employs a multi-layered testing strategy to ensure functionality and reliability across all components.

### Current Testing Status

The testing suite currently includes:

- **End-to-End Tests**: Comprehensive suite covering the entire application stack
- **Provider Unit Tests**: Tests for specific price providers (DexScreener, Noves)
- **Integration Tests**: Testing the interaction between services
- **Configuration Tests**: Validating environment configurations

### End-to-End Test Coverage

Our E2E test suite covers the following major areas:

- ✅ **Portfolio Snapshots**: Taking snapshots, price freshness, portfolio calculations
- ✅ **Multi-Team Competitions**: Team registration, performance ranking, leaderboards
- ✅ **Chain-Specific Trading**: Trading on Ethereum, Polygon, Base, and Solana chains
- ✅ **Cross-Chain Trading**: Trading between different blockchains
- ✅ **Price Fetching**: Token price lookup with chain override optimizations
- ✅ **Admin Operations**: Competition management, team registration
- ✅ **Team Management**: Team creation, API key generation, authentication
- ✅ **Competition Lifecycle**: Start, end, and status monitoring

### Unit Tests

Run the unit tests with:

```bash
npm test
```

Our unit test coverage currently focuses on the price provider implementations and utility functions.

### End-to-End Tests

To run the E2E tests:

```bash
npm run test:e2e
```

For a more comprehensive test run with database setup:

```bash
npm run test:e2e:runner
```

### Areas for Testing Improvement

While our E2E testing is comprehensive, we have identified several areas for improvement:

1. **Expanded Unit Test Coverage**: Increase unit tests for service-layer components
2. **Performance Testing**: Add benchmarks for API performance and chain override optimizations
3. **Concurrency Testing**: Test behavior under high concurrent load
4. **Mock Provider Testing**: Expand test coverage for scenarios when external APIs are unavailable
5. **Security Testing**: Add tests for authentication, rate limiting, and API security features

#### Development Timeline

- **Current Phase**: Extending E2E test coverage and beginning performance testing
- **Next Phase**: Expanding unit test coverage for service-layer components
- **Future Phase**: Implementing comprehensive security and concurrency testing

### Test Environment Configuration

E2E tests use the `.env.test` file for configuration when running with `NODE_ENV=test`. This separation allows you to maintain different configurations for testing versus development or production environments.

The following balance settings in your `.env.test` file are needed for successful test execution:

```
# Solana (SVM) balances
INITIAL_SVM_SOL_BALANCE=10
INITIAL_SVM_USDC_BALANCE=5000
INITIAL_SVM_USDT_BALANCE=1000

# Mainnet-specific balances
INITIAL_ETH_ETH_BALANCE=1
INITIAL_ETH_USDC_BALANCE=5000

# Base-specific balances
INITIAL_BASE_USDC_BALANCE=5000  # Required for base-trades.test.ts
```

If you modify these values, you may need to update the test assertions as well. The test suite will automatically adapt to the `ALLOW_CROSS_CHAIN_TRADING` setting, running or skipping cross-chain tests accordingly.

> **Note**: The test suite tries to adapt to whatever balances are available, but setting balances to zero will cause certain tests to fail with "Insufficient balance" errors, as those tests expect minimum balances to be available for trading.

For more information on the E2E testing architecture, see the [E2E test documentation](./e2e/README.md).

## Portfolio Snapshots

The system automatically takes snapshots of team portfolios at regular intervals for performance tracking. The snapshot interval is configurable via environment variables in your `.env` file:

```
# Configure portfolio snapshot interval in milliseconds (default: 2 minutes)
PORTFOLIO_SNAPSHOT_INTERVAL_MS=120000

# Configure price freshness threshold in milliseconds (default: 10 minutes)
PORTFOLIO_PRICE_FRESHNESS_MS=600000

# Configure price cache duration in milliseconds (default: 1 minute)
PRICE_CACHE_MS=60000
```

You can adjust these intervals based on your needs:

- For testing environments, you may want to use shorter intervals (e.g., 10,000ms = 10 seconds for snapshots, 30,000ms = 30 seconds for price freshness)
- For production environments, you might want to use longer intervals to reduce database and API load (e.g., 300,000ms = 5 minutes for snapshots, 1,800,000ms = 30 minutes for price freshness)

The price freshness threshold controls when the system will reuse existing prices from the database instead of fetching new ones, optimizing both performance and accuracy.

Portfolio snapshots are taken:

1. When a competition starts
2. At regular intervals throughout the competition (controlled by the environment variable)
3. When a competition ends

Snapshot data is available via the admin API endpoint:

```
GET /api/admin/competition/:competitionId/snapshots
```

## Leaderboard Access Control

The trading simulator allows administrators to control whether participants can access the competition leaderboard. This feature is configurable in your `.env` file:

### Admin-Only Access Mode

With `DISABLE_PARTICIPANT_LEADERBOARD_ACCESS=true`, the system will:
- Allow only administrators to view the competition leaderboard
- Return a 403 Forbidden error with a clear message to participants who attempt to access the leaderboard
- Prevent participants from seeing other teams' performance until the competition is over

This mode is ideal for:
- Blind competitions where teams shouldn't know their ranking during the event
- Reducing competitive pressure during educational events
- Preventing teams from copying strategies based on leaderboard performance

### Open Access Mode (Default)

With `DISABLE_PARTICIPANT_LEADERBOARD_ACCESS=false` (the default setting), the system will:
- Allow all participants to freely access the leaderboard
- Let teams see their current ranking and portfolio performance in real-time
- Create a more competitive atmosphere with visible rankings

This mode is useful for:
- Traditional competition formats where rankings are public
- Creating a competitive environment that simulates real trading conditions
- Events where teams can learn from seeing others' performance

### Implementation

Configure this option in your `.env` file after copying from `.env.example`:

```
# Set to true to disable participant access to leaderboard (false by default)
DISABLE_PARTICIPANT_LEADERBOARD_ACCESS=false
```

When enabled, participants will receive a 403 Forbidden response with the message "Leaderboard access is currently restricted to administrators only" when attempting to access the leaderboard endpoint.

## Cross-Chain Trading Configuration

The trading simulator supports two modes of operation for cross-chain trading, configurable in your `.env` file:

### Allowed Cross-Chain Trading

With `ALLOW_CROSS_CHAIN_TRADING=true`, users can:

- Trade between tokens on different blockchain types (e.g., Solana SOL to Ethereum ETH)
- Execute trades between any supported chains (e.g., Polygon USDC to Base ETH)
- Maintain a diversified portfolio across multiple blockchains

This mode is ideal for:

- Multi-chain trading competitions
- Teaching cross-chain trading strategies
- Simulating real-world DeFi trading environments where bridges enable cross-chain transfers

### Restricted Same-Chain Trading (Default)

With `ALLOW_CROSS_CHAIN_TRADING=false` (the default setting), the system will:

- Reject trades where the source and destination tokens are on different chains
- Return an error message indicating that cross-chain trading is disabled
- Only allow trades between tokens on the same blockchain

This mode is useful for:

- Chain-specific trading competitions
- Simulating environments without cross-chain bridges
- Focusing participants on chain-specific trading strategies

### Implementation

Configure this option in your `.env` file after copying from `.env.example`:

```
# Set to true to enable trades between different chains (disabled by default)
ALLOW_CROSS_CHAIN_TRADING=false
```

When disabled, the trade validation in the `TradeSimulator` service will verify that both tokens are on the same chain before proceeding with the trade execution.

### Using Chain Parameters with Trade Restrictions

When executing trades with explicit chain parameters, the system's behavior will depend on the `ALLOW_CROSS_CHAIN_TRADING` setting:

#### With Cross-Chain Trading Allowed (`ALLOW_CROSS_CHAIN_TRADING=true`):

```javascript
// Example 1: Cross-chain trade from Solana to Ethereum - ACCEPTED
{
  "fromToken": "EPjFWdd5AufqSSqeM2qN1xzybapC8G4wEGGkZwyTDt1v", // USDC on Solana
  "toToken": "0xC02aaA39b223FE8D0A0e5C4F27eAD9083C756Cc2",    // WETH on Ethereum
  "amount": "50",
  "fromChain": "svm",
  "toChain": "evm",
  "fromSpecificChain": "svm",
  "toSpecificChain": "eth"
}

// Example 2: Cross-chain trade from Polygon to Base - ACCEPTED
{
  "fromToken": "0x0000000000000000000000000000000000001010", // MATIC on Polygon
  "toToken": "0x0b3e328455c4059EEb9e3f84b5543F74E24e7E1b",   // TOSHI on Base
  "amount": "50",
  "fromChain": "evm",
  "toChain": "evm",
  "fromSpecificChain": "polygon",
  "toSpecificChain": "base"
}

// Example 3: Same-chain trade on Base - ACCEPTED
{
  "fromToken": "0x833589fCD6eDb6E08f4c7C32D4f71b54bdA02913", // USDC on Base
  "toToken": "0x0b3e328455c4059EEb9e3f84b5543F74E24e7E1b",   // TOSHI on Base
  "amount": "50",
  "fromChain": "evm",
  "toChain": "evm",  // Same as fromChain, will be accepted
  "fromSpecificChain": "base",
  "toSpecificChain": "base"
}
```

#### DEFAULT - With Cross-Chain Trading Disabled (`ALLOW_CROSS_CHAIN_TRADING=false`):

```javascript
// This cross-chain trade will be REJECTED with an error
{
  "fromToken": "EPjFWdd5AufqSSqeM2qN1xzybapC8G4wEGGkZwyTDt1v", // USDC on Solana
  "toToken": "0xC02aaA39b223FE8D0A0e5C4F27eAD9083C756Cc2",    // WETH on Ethereum
  "amount": "50",
  "fromChain": "svm",
  "toChain": "evm",  // Different from fromChain, will be rejected
  "fromSpecificChain": "svm",
  "toSpecificChain": "eth"
}

// This same-chain trade will be ACCEPTED
{
  "fromToken": "0x833589fCD6eDb6E08f4c7C32D4f71b54bdA02913", // USDC on Base
  "toToken": "0x0b3e328455c4059EEb9e3f84b5543F74E24e7E1b",   // TOSHI on Base
  "amount": "50",
  "fromChain": "evm",
  "toChain": "evm",  // Same as fromChain, will be accepted
  "fromSpecificChain": "base",
  "toSpecificChain": "base"
}
```

This approach allows you to control whether trades can cross between different blockchains, while still using explicit chain parameters to avoid chain detection overhead.

### Manual Setup

If you prefer to set up each component separately, you can follow these steps:

#### 1. Environment Configuration

The application uses environment variables for configuration. Create a `.env` file in the root directory based on `.env.example`:

```bash
cp .env.example .env
```

Then edit the file to configure your environment. Key configuration options include:

- `EVM_CHAINS`: Comma-separated list of supported EVM chains (defaults to eth,polygon,bsc,arbitrum,base,optimism,avalanche,linea)
- `ALLOW_MOCK_PRICE_HISTORY`: Whether to allow mock price history data generation (defaults to true in development, false in production)
- `ALLOW_CROSS_CHAIN_TRADING`: Whether to allow trades between different chains (defaults to false for security, set to true to enable cross-chain trading)
- `POSTGRES_URL`: PostgreSQL connection string
- `DB_SSL`: Enable SSL for database connection
- `PORT`: The port to run the server on (defaults to 3000)

#### 2. Configuring Initial Token Balances

By default, all token balances start at zero. You can configure initial balances for different tokens across multiple blockchains using the following environment variables in your `.env` file:

**Chain-Specific Configuration**

Example chain-specific configurations:

```
# Ethereum Mainnet specific balances
INITIAL_ETH_ETH_BALANCE=2     # ETH on Ethereum Mainnet specifically
INITIAL_ETH_USDC_BALANCE=3000 # USDC on Ethereum Mainnet specifically

# Solana Virtual Machine (SVM) Balances
INITIAL_SVM_SOL_BALANCE=10    # Initial SOL balance on Solana
INITIAL_SVM_USDC_BALANCE=5000 # Initial USDC balance on Solana
INITIAL_SVM_USDT_BALANCE=0    # Initial USDT balance on Solana

# Polygon specific balances
INITIAL_POLYGON_ETH_BALANCE=50  # ETH on Polygon
INITIAL_POLYGON_USDC_BALANCE=4000 # USDC on Polygon

# Base specific balances
INITIAL_BASE_ETH_BALANCE=3        # ETH on Base
INITIAL_BASE_USDC_BALANCE=3500    # USDC on Base
```

**Balance Hierarchy and Overrides**

The system uses the following precedence for balances:

1. Specific chain balances (e.g., `INITIAL_ETH_USDC_BALANCE`)
2. Zero (default)

This allows fine-grained control over initial token balances across different blockchains.

#### 3. Security Secret Generation

Generate all required security secrets with:

```bash
npm run generate:secrets
```

This will create the following secrets:

- `ROOT_ENCRYPTION_KEY`: Used for encrypting API keys
- `ADMIN_API_KEY`: Used for admin authentication (if not already set up)

#### 4. Database Initialization

Initialize the database with:

```bash
npm run db:init
```

#### 5. Build the Application

Build the TypeScript application:

```bash
npm run build
```

#### 6. Start the Server

Start the server:

```bash
npm run start
```

For development with hot reloading:

```bash
npm run dev
```

The server will be available at http://localhost:3000 by default.

#### 8. Set Up Admin Account

In a separate terminal, set up the admin account:

```bash
npm run setup:admin
```

This will prompt you to enter admin credentials or will generate them for you.<|MERGE_RESOLUTION|>--- conflicted
+++ resolved
@@ -530,28 +530,16 @@
 
 ### Database Configuration
 
-<<<<<<< HEAD
-| Variable       | Required           | Default                    | Description                                                                                             |
-| -------------- | ------------------ | -------------------------- | ------------------------------------------------------------------------------------------------------- |
-| `POSTGRES_URL` | Optional           | None                       | PostgreSQL connection string in the format `postgresql://username:password@host:port/database?ssl=true` |
-| `DB_HOST`      | Required if no URL | `localhost`                | Database host when not using `POSTGRES_URL`                                                             |
-| `DB_PORT`      | Optional           | `5432`                     | Database port when not using `POSTGRES_URL`                                                             |
-| `DB_USERNAME`  | Required if no URL | `postgres`                 | Database username when not using `POSTGRES_URL`                                                         |
-| `DB_PASSWORD`  | Required if no URL | `postgres`                 | Database password when not using `POSTGRES_URL`                                                         |
-| `DB_NAME`      | Required if no URL | `solana_trading_simulator` | Database name when not using `POSTGRES_URL`                                                             |
-| `DB_SSL`       | Optional           | `false`                    | Enable SSL for database connection (`true` or `false`)                                                  |
-=======
-| Variable | Required | Default | Description |
-|----------|----------|---------|-------------|
-| `POSTGRES_URL` | Optional | None | PostgreSQL connection string in the format `postgresql://username:password@host:port/database?ssl=true` |
-| `DB_HOST` | Required if no URL | `localhost` | Database host when not using `POSTGRES_URL` |
-| `DB_PORT` | Optional | `5432` | Database port when not using `POSTGRES_URL` |
-| `DB_USERNAME` | Required if no URL | `postgres` | Database username when not using `POSTGRES_URL` |
-| `DB_PASSWORD` | Required if no URL | `postgres` | Database password when not using `POSTGRES_URL` |
-| `DB_NAME` | Required if no URL | `solana_trading_simulator` | Database name when not using `POSTGRES_URL` |
-| `DB_SSL` | Optional | `false` | Enable SSL for database connection (`true` or `false`) |
-| `DB_CA_CERT_PATH` | Optional | None | Path to CA certificate for SSL database connection (e.g., `./certs/ca-certificate.crt`) |
->>>>>>> 853e6741
+| Variable          | Required           | Default                    | Description                                                                                             |
+| ----------------- | ------------------ | -------------------------- | ------------------------------------------------------------------------------------------------------- |
+| `POSTGRES_URL`    | Optional           | None                       | PostgreSQL connection string in the format `postgresql://username:password@host:port/database?ssl=true` |
+| `DB_HOST`         | Required if no URL | `localhost`                | Database host when not using `POSTGRES_URL`                                                             |
+| `DB_PORT`         | Optional           | `5432`                     | Database port when not using `POSTGRES_URL`                                                             |
+| `DB_USERNAME`     | Required if no URL | `postgres`                 | Database username when not using `POSTGRES_URL`                                                         |
+| `DB_PASSWORD`     | Required if no URL | `postgres`                 | Database password when not using `POSTGRES_URL`                                                         |
+| `DB_NAME`         | Required if no URL | `solana_trading_simulator` | Database name when not using `POSTGRES_URL`                                                             |
+| `DB_SSL`          | Optional           | `false`                    | Enable SSL for database connection (`true` or `false`)                                                  |
+| `DB_CA_CERT_PATH` | Optional           | None                       | Path to CA certificate for SSL database connection (e.g., `./certs/ca-certificate.crt`)                 |
 
 ### Security Settings
 
@@ -583,8 +571,8 @@
 
 ### Competition Settings
 
-| Variable | Required | Default | Description |
-|----------|----------|---------|-------------|
+| Variable                                 | Required | Default | Description                                                                                         |
+| ---------------------------------------- | -------- | ------- | --------------------------------------------------------------------------------------------------- |
 | `DISABLE_PARTICIPANT_LEADERBOARD_ACCESS` | Optional | `false` | When set to `true`, only admins can view the leaderboard while participants are blocked from access |
 
 ### Initial Token Balances
@@ -807,11 +795,13 @@
 ### Admin-Only Access Mode
 
 With `DISABLE_PARTICIPANT_LEADERBOARD_ACCESS=true`, the system will:
+
 - Allow only administrators to view the competition leaderboard
 - Return a 403 Forbidden error with a clear message to participants who attempt to access the leaderboard
 - Prevent participants from seeing other teams' performance until the competition is over
 
 This mode is ideal for:
+
 - Blind competitions where teams shouldn't know their ranking during the event
 - Reducing competitive pressure during educational events
 - Preventing teams from copying strategies based on leaderboard performance
@@ -819,11 +809,13 @@
 ### Open Access Mode (Default)
 
 With `DISABLE_PARTICIPANT_LEADERBOARD_ACCESS=false` (the default setting), the system will:
+
 - Allow all participants to freely access the leaderboard
 - Let teams see their current ranking and portfolio performance in real-time
 - Create a more competitive atmosphere with visible rankings
 
 This mode is useful for:
+
 - Traditional competition formats where rankings are public
 - Creating a competitive environment that simulates real trading conditions
 - Events where teams can learn from seeing others' performance
